/*
 * Copyright (c) 2020 The Linux Foundation. All rights reserved.
 *
 * Redistribution and use in source and binary forms, with or without
 * modification, are permitted provided that the following conditions are
 * met:
 *    * Redistributions of source code must retain the above copyright
 *      notice, this list of conditions and the following disclaimer.
 *    * Redistributions in binary form must reproduce the above
 *      copyright notice, this list of conditions and the following
 *      disclaimer in the documentation and/or other materials provided
 *      with the distribution.
 *    * Neither the name of The Linux Foundation. nor the names of its
 *      contributors may be used to endorse or promote products derived
 *      from this software without specific prior written permission.
 *
 * THIS SOFTWARE IS PROVIDED "AS IS" AND ANY EXPRESS OR IMPLIED
 * WARRANTIES, INCLUDING, BUT NOT LIMITED TO, THE IMPLIED WARRANTIES OF
 * MERCHANTABILITY, FITNESS FOR A PARTICULAR PURPOSE AND NON-INFRINGEMENT
 * ARE DISCLAIMED.  IN NO EVENT SHALL THE COPYRIGHT OWNER OR CONTRIBUTORS
 * BE LIABLE FOR ANY DIRECT, INDIRECT, INCIDENTAL, SPECIAL, EXEMPLARY, OR
 * CONSEQUENTIAL DAMAGES (INCLUDING, BUT NOT LIMITED TO, PROCUREMENT OF
 * SUBSTITUTE GOODS OR SERVICES; LOSS OF USE, DATA, OR PROFITS; OR
 * BUSINESS INTERRUPTION) HOWEVER CAUSED AND ON ANY THEORY OF LIABILITY,
 * WHETHER IN CONTRACT, STRICT LIABILITY, OR TORT (INCLUDING NEGLIGENCE
 * OR OTHERWISE) ARISING IN ANY WAY OUT OF THE USE OF THIS SOFTWARE, EVEN
 * IF ADVISED OF THE POSSIBILITY OF SUCH DAMAGE.
 */

#ifndef __QTIGRALLOC_H__
#define __QTIGRALLOC_H__

#include <android/hardware/graphics/mapper/4.0/IMapper.h>
#include <gralloctypes/Gralloc4.h>
#include <hidl/HidlSupport.h>
#include <stdint.h>

#include <string>

#include "QtiGrallocDefs.h"
#include "QtiGrallocMetadata.h"

namespace qtigralloc {
using android::sp;
using android::hardware::hidl_vec;
using MetadataType = android::hardware::graphics::mapper::V4_0::IMapper::MetadataType;
using android::hardware::graphics::mapper::V4_0::Error;
// from gr_priv_handle.h
enum {
  PRIV_FLAGS_USES_ION = 0x00000008,
  PRIV_FLAGS_NEEDS_FLUSH = 0x00000020,
  PRIV_FLAGS_NON_CPU_WRITER = 0x00000080,
  PRIV_FLAGS_CACHED = 0x00000200,
  PRIV_FLAGS_SECURE_BUFFER = 0x00000400,
  PRIV_FLAGS_VIDEO_ENCODER = 0x00010000,
  PRIV_FLAGS_CAMERA_WRITE = 0x00020000,
  PRIV_FLAGS_CAMERA_READ = 0x00040000,
  PRIV_FLAGS_HW_TEXTURE = 0x00100000,
  PRIV_FLAGS_SECURE_DISPLAY = 0x01000000,
  PRIV_FLAGS_UBWC_ALIGNED = 0x08000000,
  PRIV_FLAGS_UBWC_ALIGNED_PI = 0x40000000,  // PI format
};

// Metadata
static const std::string VENDOR_QTI = "QTI";

Error get(void *buffer, uint32_t type, void *param);
Error set(void *buffer, uint32_t type, void *param);
MetadataType getMetadataType(uint32_t in);
int getMetadataState(void *buffer, uint32_t type);

static const MetadataType MetadataType_VTTimestamp = {VENDOR_QTI, QTI_VT_TIMESTAMP};

static const MetadataType MetadataType_ColorMetadata = {VENDOR_QTI, QTI_COLOR_METADATA};

static const MetadataType MetadataType_PPParamInterlaced = {VENDOR_QTI, QTI_PP_PARAM_INTERLACED};

static const MetadataType MetadataType_VideoPerfMode = {VENDOR_QTI, QTI_VIDEO_PERF_MODE};

static const MetadataType MetadataType_GraphicsMetadata = {VENDOR_QTI, QTI_GRAPHICS_METADATA};

static const MetadataType MetadataType_UBWCCRStatsInfo = {VENDOR_QTI, QTI_UBWC_CR_STATS_INFO};

static const MetadataType MetadataType_RefreshRate = {VENDOR_QTI, QTI_REFRESH_RATE};
static const MetadataType MetadataType_MapSecureBuffer = {VENDOR_QTI, QTI_MAP_SECURE_BUFFER};

static const MetadataType MetadataType_LinearFormat = {VENDOR_QTI, QTI_LINEAR_FORMAT};

static const MetadataType MetadataType_SingleBufferMode = {VENDOR_QTI, QTI_SINGLE_BUFFER_MODE};

static const MetadataType MetadataType_CVPMetadata = {VENDOR_QTI, QTI_CVP_METADATA};

static const MetadataType MetadataType_VideoHistogramStats = {VENDOR_QTI,
                                                              QTI_VIDEO_HISTOGRAM_STATS};

static const MetadataType MetadataType_FD = {VENDOR_QTI, QTI_FD};

static const MetadataType MetadataType_PrivateFlags = {VENDOR_QTI, QTI_PRIVATE_FLAGS};

static const MetadataType MetadataType_AlignedWidthInPixels = {VENDOR_QTI,
                                                               QTI_ALIGNED_WIDTH_IN_PIXELS};

static const MetadataType MetadataType_AlignedHeightInPixels = {VENDOR_QTI,
                                                                QTI_ALIGNED_HEIGHT_IN_PIXELS};

static const MetadataType MetadataType_StandardMetadataStatus = {VENDOR_QTI,
                                                                 QTI_STANDARD_METADATA_STATUS};

static const MetadataType MetadataType_VendorMetadataStatus = {VENDOR_QTI,
                                                               QTI_VENDOR_METADATA_STATUS};

<<<<<<< HEAD
=======
static const MetadataType MetadataType_BufferType = {VENDOR_QTI,
                                                     QTI_BUFFER_TYPE};

>>>>>>> 6b511cd1
// 0 is also used as invalid value in standard metadata
static const MetadataType MetadataType_Invalid = {VENDOR_QTI, 0};

static const aidl::android::hardware::graphics::common::ExtendableType Compression_QtiUBWC = {
    VENDOR_QTI, COMPRESSION_QTI_UBWC};
static const aidl::android::hardware::graphics::common::ExtendableType Interlaced_Qti = {
    VENDOR_QTI, INTERLACED_QTI};

static const aidl::android::hardware::graphics::common::ExtendableType
    PlaneLayoutComponentType_Raw = {VENDOR_QTI, PLANE_COMPONENT_TYPE_RAW};
static const aidl::android::hardware::graphics::common::ExtendableType
    PlaneLayoutComponentType_Meta = {VENDOR_QTI, PLANE_COMPONENT_TYPE_META};

Error decodeMetadataState(hidl_vec<uint8_t> &in, bool *out);
Error encodeMetadataState(bool *in, hidl_vec<uint8_t> *out);
Error decodeColorMetadata(hidl_vec<uint8_t> &in, ColorMetaData *out);
Error encodeColorMetadata(ColorMetaData &in, hidl_vec<uint8_t> *out);
Error decodeGraphicsMetadata(hidl_vec<uint8_t> &in, GraphicsMetadata *out);
Error encodeGraphicsMetadata(GraphicsMetadata &in, hidl_vec<uint8_t> *out);
Error decodeGraphicsMetadataRaw(hidl_vec<uint8_t> &in, void *out);
Error encodeGraphicsMetadataRaw(void *in, hidl_vec<uint8_t> *out);
Error decodeUBWCStats(hidl_vec<uint8_t> &in, UBWCStats *out);
Error encodeUBWCStats(UBWCStats *in, hidl_vec<uint8_t> *out);
Error decodeCVPMetadata(hidl_vec<uint8_t> &in, CVPMetadata *out);
Error encodeCVPMetadata(CVPMetadata &in, hidl_vec<uint8_t> *out);
Error decodeVideoHistogramMetadata(hidl_vec<uint8_t> &in, VideoHistogramMetadata *out);
Error encodeVideoHistogramMetadata(VideoHistogramMetadata &in, hidl_vec<uint8_t> *out);
}  // namespace qtigralloc

#endif  //__QTIGRALLOC_H__<|MERGE_RESOLUTION|>--- conflicted
+++ resolved
@@ -109,12 +109,9 @@
 static const MetadataType MetadataType_VendorMetadataStatus = {VENDOR_QTI,
                                                                QTI_VENDOR_METADATA_STATUS};
 
-<<<<<<< HEAD
-=======
 static const MetadataType MetadataType_BufferType = {VENDOR_QTI,
                                                      QTI_BUFFER_TYPE};
 
->>>>>>> 6b511cd1
 // 0 is also used as invalid value in standard metadata
 static const MetadataType MetadataType_Invalid = {VENDOR_QTI, 0};
 
