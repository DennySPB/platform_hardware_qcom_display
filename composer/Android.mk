LOCAL_PATH := $(call my-dir)
include $(LOCAL_PATH)/../common.mk
include $(CLEAR_VARS)

LOCAL_MODULE                  := vendor.qti.hardware.display.composer-service
LOCAL_SANITIZE                := integer_overflow
LOCAL_VENDOR_MODULE           := true
LOCAL_MODULE_RELATIVE_PATH    := hw
LOCAL_MODULE_TAGS             := optional
LOCAL_C_INCLUDES              := $(common_includes)
LOCAL_C_INCLUDES              += $(kernel_includes)
LOCAL_ADDITIONAL_DEPENDENCIES := $(common_deps)
LOCAL_HEADER_LIBRARIES        := display_headers

LOCAL_CFLAGS                  := -Wno-missing-field-initializers -Wno-unused-parameter \
                                 -DLOG_TAG=\"SDM\" $(common_flags) -fcolor-diagnostics
LOCAL_CLANG                   := true

LOCAL_SHARED_LIBRARIES        := libhistogram libbinder libhardware libutils libcutils libsync \
                                 libc++ liblog libhidlbase libhidltransport \
                                 liblog libfmq libhardware_legacy \
                                 libsdmcore libqservice libqdutils libqdMetaData \
                                 libdisplaydebug libsdmutils libgrallocutils libui \
                                 libgpu_tonemapper libEGL libGLESv2 libGLESv3 \
                                 vendor.qti.hardware.display.composer@1.0 \
                                 vendor.qti.hardware.display.composer@2.0 \
                                 vendor.qti.hardware.display.composer@2.1 \
                                 android.hardware.graphics.composer@2.1 \
                                 android.hardware.graphics.composer@2.2 \
                                 android.hardware.graphics.composer@2.3 \
                                 android.hardware.graphics.mapper@2.0 \
                                 android.hardware.graphics.mapper@2.1 \
                                 android.hardware.graphics.mapper@3.0 \
                                 android.hardware.graphics.allocator@2.0 \
                                 android.hardware.graphics.allocator@3.0 \
                                 vendor.display.config@1.0 \
                                 libdrm

<<<<<<< HEAD
=======
ifneq ($(DISPLAY_CONFIG_VERSION), DISPLAY_CONFIG_VERSION_OPTIMAL)
LOCAL_SHARED_LIBRARIES        += vendor.display.config@1.1
LOCAL_SHARED_LIBRARIES        += vendor.display.config@1.2
LOCAL_SHARED_LIBRARIES        += vendor.display.config@1.3
LOCAL_SHARED_LIBRARIES        += vendor.display.config@1.4
LOCAL_SHARED_LIBRARIES        += vendor.display.config@1.5
LOCAL_SHARED_LIBRARIES        += vendor.display.config@1.6
LOCAL_SHARED_LIBRARIES        += vendor.display.config@1.7
LOCAL_SHARED_LIBRARIES        += vendor.display.config@1.8
LOCAL_SHARED_LIBRARIES        += vendor.display.config@1.9
LOCAL_SHARED_LIBRARIES        += vendor.display.config@1.10
LOCAL_SHARED_LIBRARIES        += vendor.display.config@1.11
LOCAL_SHARED_LIBRARIES        += vendor.display.config@1.12
LOCAL_SHARED_LIBRARIES        += vendor.display.config@1.13
LOCAL_SHARED_LIBRARIES        += vendor.display.config@1.14
LOCAL_SHARED_LIBRARIES        += vendor.display.config@1.15
endif

>>>>>>> 7a39d067
LOCAL_SRC_FILES               := QtiComposer.cpp QtiComposerClient.cpp service.cpp \
                                 QtiComposerHandleImporter.cpp \
                                 hwc_session.cpp \
                                 hwc_session_services.cpp \
                                 hwc_display.cpp \
                                 hwc_display_builtin.cpp \
                                 hwc_display_pluggable.cpp \
                                 hwc_display_dummy.cpp \
                                 hwc_display_pluggable_test.cpp \
                                 hwc_display_virtual.cpp \
                                 hwc_debugger.cpp \
                                 hwc_buffer_sync_handler.cpp \
                                 hwc_color_manager.cpp \
                                 hwc_layers.cpp \
                                 hwc_callbacks.cpp \
                                 cpuhint.cpp \
                                 hwc_tonemapper.cpp \
                                 display_null.cpp \
                                 hwc_socket_handler.cpp \
                                 hwc_buffer_allocator.cpp \
                                 hwc_display_virtual_factory.cpp \
                                 hwc_display_virtual_dpu.cpp \
                                 hwc_display_virtual_gpu.cpp \
                                 gl_common.cpp \
                                 gl_color_convert.cpp \
                                 gl_color_convert_impl.cpp \
                                 gl_layer_stitch.cpp \
                                 gl_layer_stitch_impl.cpp

LOCAL_INIT_RC                 := vendor.qti.hardware.display.composer-service.rc
LOCAL_VINTF_FRAGMENTS         := vendor.qti.hardware.display.composer-service.xml

include $(BUILD_EXECUTABLE)<|MERGE_RESOLUTION|>--- conflicted
+++ resolved
@@ -36,8 +36,6 @@
                                  vendor.display.config@1.0 \
                                  libdrm
 
-<<<<<<< HEAD
-=======
 ifneq ($(DISPLAY_CONFIG_VERSION), DISPLAY_CONFIG_VERSION_OPTIMAL)
 LOCAL_SHARED_LIBRARIES        += vendor.display.config@1.1
 LOCAL_SHARED_LIBRARIES        += vendor.display.config@1.2
@@ -56,7 +54,6 @@
 LOCAL_SHARED_LIBRARIES        += vendor.display.config@1.15
 endif
 
->>>>>>> 7a39d067
 LOCAL_SRC_FILES               := QtiComposer.cpp QtiComposerClient.cpp service.cpp \
                                  QtiComposerHandleImporter.cpp \
                                  hwc_session.cpp \
