--- conflicted
+++ resolved
@@ -21,13 +21,5 @@
                                  $(display_top)/sdm/include \
                                  $(display_top)/libgralloc1
 
-<<<<<<< HEAD
-ifeq ($(TARGET_USES_GRALLOC1), true)
-    LOCAL_EXPORT_C_INCLUDE_DIRS += $(display_top)/libgralloc1
-    LOCAL_EXPORT_HEADER_LIBRARY_HEADERS := libhardware_headers
-else
-    LOCAL_EXPORT_C_INCLUDE_DIRS += $(display_top)/libgralloc
-endif
-=======
->>>>>>> 599e41cc
+LOCAL_EXPORT_HEADER_LIBRARY_HEADERS := libhardware_headers
 include $(BUILD_HEADER_LIBRARY)