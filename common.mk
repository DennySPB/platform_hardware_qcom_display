#Common headers
display_top := $(call my-dir)
display_config_version := $(shell \
    if [ -d "$(TOP)/vendor/qcom/opensource/interfaces/display/config/1.1" ];\
    then echo DISPLAY_CONFIG_1_1; fi)
display_config_version := $(shell \
    if [ -d "$(TOP)/vendor/qcom/opensource/interfaces/display/config/1.2" ];\
    then echo DISPLAY_CONFIG_1_2; fi)
display_config_version := $(shell \
    if [ -d "$(TOP)/vendor/qcom/opensource/interfaces/display/config/1.3" ];\
    then echo DISPLAY_CONFIG_1_3; fi)
<<<<<<< HEAD
=======
display_config_version := $(shell \
    if [ -d "$(TOP)/vendor/qcom/opensource/interfaces/display/config/1.6" ];\
    then echo DISPLAY_CONFIG_1_6; fi)
>>>>>>> 4e5cc4be
#Common C flags
common_flags := -Wno-missing-field-initializers
common_flags += -Wconversion -Wall -Werror -std=c++14
common_flags += -DUSE_GRALLOC1
ifeq ($(TARGET_IS_HEADLESS), true)
    common_flags += -DTARGET_HEADLESS
    LOCAL_CLANG := false
endif

ifeq ($(display_config_version), DISPLAY_CONFIG_1_1)
    common_flags += -DDISPLAY_CONFIG_1_1
endif
ifeq ($(display_config_version), DISPLAY_CONFIG_1_2)
    common_flags += -DDISPLAY_CONFIG_1_2 -DDISPLAY_CONFIG_1_1
endif
ifeq ($(display_config_version), DISPLAY_CONFIG_1_3)
    common_flags += -DDISPLAY_CONFIG_1_3 -DDISPLAY_CONFIG_1_2 -DDISPLAY_CONFIG_1_1
endif
<<<<<<< HEAD
=======
ifeq ($(display_config_version), DISPLAY_CONFIG_1_6)
    common_flags += -DDISPLAY_CONFIG_1_6 -DDISPLAY_CONFIG_1_5 -DDISPLAY_CONFIG_1_4 \
                    -DDISPLAY_CONFIG_1_3 -DDISPLAY_CONFIG_1_2 -DDISPLAY_CONFIG_1_1
endif

>>>>>>> 4e5cc4be
ifeq ($(TARGET_USES_COLOR_METADATA), true)
    common_flags += -DUSE_COLOR_METADATA
endif

ifeq ($(TARGET_USES_QCOM_BSP),true)
    common_flags += -DQTI_BSP
endif

ifeq ($(ARCH_ARM_HAVE_NEON),true)
    common_flags += -D__ARM_HAVE_NEON
endif

ifeq ($(call is-board-platform-in-list, $(MASTER_SIDE_CP_TARGET_LIST)), true)
    common_flags += -DMASTER_SIDE_CP
endif

use_hwc2 := false
ifeq ($(TARGET_USES_HWC2), true)
    use_hwc2 := true
    common_flags += -DVIDEO_MODE_DEFER_RETIRE_FENCE
endif

ifneq (,$(filter userdebug eng, $(TARGET_BUILD_VARIANT)))
    common_flags += -DUSER_DEBUG
endif

ifeq ($(LLVM_SA), true)
    common_flags += --compile-and-analyze --analyzer-perf --analyzer-Werror
endif

common_includes := system/core/base/include
CHECK_VERSION_LE = $(shell if [ $(1) -le $(2) ] ; then echo true ; else echo false ; fi)
PLATFORM_SDK_NOUGAT = 25
ifeq "REL" "$(PLATFORM_VERSION_CODENAME)"
ifeq ($(call CHECK_VERSION_LE, $(PLATFORM_SDK_VERSION), $(PLATFORM_SDK_NOUGAT)), true)
version_flag := -D__NOUGAT__

# These include paths are deprecated post N
common_includes += $(display_top)/libqdutils
common_includes += $(display_top)/libqservice
common_includes += $(display_top)/gpu_tonemapper
ifneq ($(TARGET_IS_HEADLESS), true)
    common_includes += $(display_top)/libcopybit
endif

common_includes += $(display_top)/include
common_includes += $(display_top)/sdm/include
common_flags += -isystem $(TARGET_OUT_HEADERS)/qcom/display
endif
endif

common_header_export_path := qcom/display

#Common libraries external to display HAL
common_libs := liblog libutils libcutils libhardware
common_deps  :=
kernel_includes :=

ifeq ($(TARGET_COMPILE_WITH_MSM_KERNEL),true)
# This check is to pick the kernel headers from the right location.
# If the macro above is defined, we make the assumption that we have the kernel
# available in the build tree.
# If the macro is not present, the headers are picked from hardware/qcom/msmXXXX
# failing which, they are picked from bionic.
    common_deps += $(TARGET_OUT_INTERMEDIATES)/KERNEL_OBJ/usr
    kernel_includes += $(TARGET_OUT_INTERMEDIATES)/KERNEL_OBJ/usr/include
endif<|MERGE_RESOLUTION|>--- conflicted
+++ resolved
@@ -9,12 +9,9 @@
 display_config_version := $(shell \
     if [ -d "$(TOP)/vendor/qcom/opensource/interfaces/display/config/1.3" ];\
     then echo DISPLAY_CONFIG_1_3; fi)
-<<<<<<< HEAD
-=======
 display_config_version := $(shell \
     if [ -d "$(TOP)/vendor/qcom/opensource/interfaces/display/config/1.6" ];\
     then echo DISPLAY_CONFIG_1_6; fi)
->>>>>>> 4e5cc4be
 #Common C flags
 common_flags := -Wno-missing-field-initializers
 common_flags += -Wconversion -Wall -Werror -std=c++14
@@ -33,14 +30,11 @@
 ifeq ($(display_config_version), DISPLAY_CONFIG_1_3)
     common_flags += -DDISPLAY_CONFIG_1_3 -DDISPLAY_CONFIG_1_2 -DDISPLAY_CONFIG_1_1
 endif
-<<<<<<< HEAD
-=======
 ifeq ($(display_config_version), DISPLAY_CONFIG_1_6)
     common_flags += -DDISPLAY_CONFIG_1_6 -DDISPLAY_CONFIG_1_5 -DDISPLAY_CONFIG_1_4 \
                     -DDISPLAY_CONFIG_1_3 -DDISPLAY_CONFIG_1_2 -DDISPLAY_CONFIG_1_1
 endif
 
->>>>>>> 4e5cc4be
 ifeq ($(TARGET_USES_COLOR_METADATA), true)
     common_flags += -DUSE_COLOR_METADATA
 endif
