/*
<<<<<<< HEAD
* Copyright (c) 2015-2017, 2018 The Linux Foundation. All rights reserved.
=======
* Copyright (c) 2015-2018, The Linux Foundation. All rights reserved.
>>>>>>> c38e735b
*
* Redistribution and use in source and binary forms, with or without modification, are permitted
* provided that the following conditions are met:
*    * Redistributions of source code must retain the above copyright notice, this list of
*      conditions and the following disclaimer.
*    * Redistributions in binary form must reproduce the above copyright notice, this list of
*      conditions and the following disclaimer in the documentation and/or other materials provided
*      with the distribution.
*    * Neither the name of The Linux Foundation nor the names of its contributors may be used to
*      endorse or promote products derived from this software without specific prior written
*      permission.
*
* THIS SOFTWARE IS PROVIDED "AS IS" AND ANY EXPRESS OR IMPLIED WARRANTIES, INCLUDING, BUT NOT
* LIMITED TO, THE IMPLIED WARRANTIES OF MERCHANTABILITY, FITNESS FOR A PARTICULAR PURPOSE AND
* NON-INFRINGEMENT ARE DISCLAIMED.  IN NO EVENT SHALL THE COPYRIGHT OWNER OR CONTRIBUTORS BE LIABLE
* FOR ANY DIRECT, INDIRECT, INCIDENTAL, SPECIAL, EXEMPLARY, OR CONSEQUENTIAL DAMAGES (INCLUDING,
* BUT NOT LIMITED TO, PROCUREMENT OF SUBSTITUTE GOODS OR SERVICES; LOSS OF USE, DATA, OR PROFITS;
* OR BUSINESS INTERRUPTION) HOWEVER CAUSED AND ON ANY THEORY OF LIABILITY, WHETHER IN CONTRACT,
* STRICT LIABILITY, OR TORT (INCLUDING NEGLIGENCE OR OTHERWISE) ARISING IN ANY WAY OUT OF THE USE
* OF THIS SOFTWARE, EVEN IF ADVISED OF THE POSSIBILITY OF SUCH DAMAGE.
*/

#ifndef __HW_INFO_TYPES_H__
#define __HW_INFO_TYPES_H__

#include <stdint.h>
#include <core/display_interface.h>
#include <core/core_interface.h>
#include <vector>
#include <map>
#include <string>
#include <bitset>

namespace sdm {
using std::string;

const int kMaxSDELayers = 16;   // Maximum number of layers that can be handled by MDP5 hardware
                                // in a given layer stack.
#define MAX_PLANES 4

#define MAX_DETAIL_ENHANCE_CURVE 3

enum HWDeviceType {
  kDevicePrimary,
  kDeviceHDMI,
  kDeviceVirtual,
  kDeviceRotator,
  kDeviceMax,
};

enum HWBlockType {
  kHWPrimary,
  kHWHDMI,
  kHWWriteback0,
  kHWWriteback1,
  kHWWriteback2,
  kHWBlockMax
};

enum HWDisplayMode {
  kModeDefault,
  kModeVideo,
  kModeCommand,
};

enum PipeType {
  kPipeTypeUnused,
  kPipeTypeVIG,
  kPipeTypeRGB,
  kPipeTypeDMA,
  kPipeTypeCursor,
};

enum HWSubBlockType {
  kHWVIGPipe,
  kHWRGBPipe,
  kHWDMAPipe,
  kHWCursorPipe,
  kHWRotatorInput,
  kHWRotatorOutput,
  kHWWBIntfOutput,
  kHWDestinationScalar,
  kHWSubBlockMax,
};

enum HWAlphaInterpolation {
  kInterpolationPixelRepeat,
  kInterpolationBilinear,
  kInterpolationMax,
};

enum HWBlendingFilter {
  kBlendFilterCircular,
  kBlendFilterSeparable,
  kBlendFilterMax,
};

enum HWPipeFlags {
  kIGC = 0x01,
  kMultiRect = 0x02,
  kMultiRectParallelMode = 0x04,
};

enum HWAVRModes {
  kContinuousMode,  // Mode to enable AVR feature for every frame.
  kOneShotMode,     // Mode to enable AVR feature for particular frame.
};

typedef std::map<HWSubBlockType, std::vector<LayerBufferFormat>> FormatsMap;

struct HWDynBwLimitInfo {
  uint32_t cur_mode = kBwDefault;
  uint32_t total_bw_limit[kBwModeMax] = { 0 };
  uint32_t pipe_bw_limit[kBwModeMax] = { 0 };
};

struct HWPipeCaps {
  PipeType type = kPipeTypeUnused;
  uint32_t id = 0;
  uint32_t master_pipe_id = 0;
  uint32_t max_rects = 1;
};

struct HWRotatorInfo {
  enum { ROT_TYPE_MDSS, ROT_TYPE_V4L2 };
  uint32_t type = ROT_TYPE_MDSS;
  uint32_t num_rotator = 0;
  bool has_downscale = false;
  std::string device_path = "";
  float min_downscale = 2.0f;
  bool downscale_compression = false;
};

struct HWDestScalarInfo {
  uint32_t count = 0;
  uint32_t max_input_width = 0;
  uint32_t max_output_width = 0;
  uint32_t max_scale_up = 1;
};

enum SmartDMARevision {
  V1,
  V2,
};

struct HWResourceInfo {
  uint32_t hw_version = 0;
  uint32_t hw_revision = 0;
  uint32_t num_dma_pipe = 0;
  uint32_t num_vig_pipe = 0;
  uint32_t num_rgb_pipe = 0;
  uint32_t num_cursor_pipe = 0;
  uint32_t num_blending_stages = 0;
  uint32_t num_control = 0;
  uint32_t num_mixer_to_disp = 0;
  uint32_t smp_total = 0;
  uint32_t smp_size = 0;
  uint32_t num_smp_per_pipe = 0;
  uint32_t max_scale_up = 1;
  uint32_t max_scale_down = 1;
  float rot_downscale_max = 0.0f;
  uint64_t max_bandwidth_low = 0;
  uint64_t max_bandwidth_high = 0;
  uint32_t max_mixer_width = 2048;
  uint32_t max_pipe_width = 2048;
  uint32_t max_cursor_size = 0;
  uint32_t max_pipe_bw =  0;
  uint32_t max_sde_clk = 0;
  float clk_fudge_factor = 1.0f;
  uint32_t macrotile_nv12_factor = 0;
  uint32_t macrotile_factor = 0;
  uint32_t linear_factor = 0;
  uint32_t scale_factor = 0;
  uint32_t extra_fudge_factor = 0;
  uint32_t amortizable_threshold = 0;
  uint32_t system_overhead_lines = 0;
  bool has_bwc = false;
  bool has_ubwc = false;
  bool has_decimation = false;
  bool has_macrotile = false;
  bool has_non_scalar_rgb = false;
  bool is_src_split = false;
  bool perf_calc = false;
  bool has_dyn_bw_support = false;
  bool separate_rotator = false;
  bool has_qseed3 = false;
  bool has_concurrent_writeback = false;
  bool has_ppp = false;
  uint32_t writeback_index = kHWBlockMax;
  HWDynBwLimitInfo dyn_bw_info;
  std::vector<HWPipeCaps> hw_pipes;
  FormatsMap supported_formats_map;
  HWRotatorInfo hw_rot_info;
  HWDestScalarInfo hw_dest_scalar_info;
  bool has_avr = false;
  bool has_hdr = false;
  SmartDMARevision smart_dma_rev = SmartDMARevision::V1;
};

struct HWSplitInfo {
  uint32_t left_split = 0;
  uint32_t right_split = 0;

  bool operator !=(const HWSplitInfo &split_info) {
    return ((left_split != split_info.left_split) || (right_split != split_info.right_split));
  }

  bool operator ==(const HWSplitInfo &split_info) {
    return !(operator !=(split_info));
  }
};

enum HWS3DMode {
  kS3DModeNone,
  kS3DModeLR,
  kS3DModeRL,
  kS3DModeTB,
  kS3DModeFP,
  kS3DModeMax,
};

struct HWColorPrimaries {
  uint32_t white_point[2] = {};       // White point
  uint32_t red[2] = {};               // Red color primary
  uint32_t green[2] = {};             // Green color primary
  uint32_t blue[2] = {};              // Blue color primary
};

struct HWPanelOrientation {
  bool rotation = false;
  bool flip_horizontal = false;
  bool flip_vertical = false;
};

struct HWPanelInfo {
  DisplayPort port = kPortDefault;    // Display port
  HWDisplayMode mode = kModeDefault;  // Display mode
  bool partial_update = false;        // Partial update feature
  int left_align = 1;                 // ROI left alignment restriction
  int width_align = 1;                // ROI width alignment restriction
  int top_align = 1;                  // ROI top alignment restriction
  int height_align = 1;               // ROI height alignment restriction
  int min_roi_width = 1;              // Min width needed for ROI
  int min_roi_height = 1;             // Min height needed for ROI
  bool needs_roi_merge = false;       // Merge ROI's of both the DSI's
  bool dynamic_fps = false;           // Panel Supports dynamic fps
  bool dfps_porch_mode = false;       // dynamic fps VFP or HFP mode
  bool ping_pong_split = false;       // Supports Ping pong split
  uint32_t min_fps = 0;               // Min fps supported by panel
  uint32_t max_fps = 0;               // Max fps supported by panel
  bool is_primary_panel = false;      // Panel is primary display
  bool is_pluggable = false;          // Panel is pluggable
  HWSplitInfo split_info;             // Panel split configuration
  char panel_name[256] = {0};         // Panel name
  HWS3DMode s3d_mode = kS3DModeNone;  // Panel's current s3d mode.
  int panel_max_brightness = 0;       // Max panel brightness
  uint32_t left_roi_count = 1;        // Number if ROI supported on left panel
  uint32_t right_roi_count = 1;       // Number if ROI supported on right panel
  bool hdr_enabled = false;           // HDR feature supported
  uint32_t peak_luminance = 0;        // Panel's peak luminance level
  uint32_t average_luminance = 0;     // Panel's average luminance level
  uint32_t blackness_level = 0;       // Panel's blackness level
  HWColorPrimaries primaries = {};    // WRGB color primaries
  HWPanelOrientation panel_orientation = {};  // Panel Orientation
  bool bitclk_update = false;         // Bit clk can be updated to avoid RF interference.
  std::vector<uint64_t> bitclk_rates; // Supported bit clk levels.

  bool operator !=(const HWPanelInfo &panel_info) {
    return ((port != panel_info.port) || (mode != panel_info.mode) ||
            (partial_update != panel_info.partial_update) ||
            (left_align != panel_info.left_align) || (width_align != panel_info.width_align) ||
            (top_align != panel_info.top_align) || (height_align != panel_info.height_align) ||
            (min_roi_width != panel_info.min_roi_width) ||
            (min_roi_height != panel_info.min_roi_height) ||
            (needs_roi_merge != panel_info.needs_roi_merge) ||
            (dynamic_fps != panel_info.dynamic_fps) || (min_fps != panel_info.min_fps) ||
            (dfps_porch_mode != panel_info.dfps_porch_mode) ||
            (ping_pong_split != panel_info.ping_pong_split) ||
            (max_fps != panel_info.max_fps) || (is_primary_panel != panel_info.is_primary_panel) ||
            (split_info != panel_info.split_info) || (s3d_mode != panel_info.s3d_mode) ||
            (left_roi_count != panel_info.left_roi_count) ||
            (right_roi_count != panel_info.right_roi_count) ||
            (bitclk_update != panel_info.bitclk_update) ||
            (bitclk_rates != panel_info.bitclk_rates));
  }

  bool operator ==(const HWPanelInfo &panel_info) {
    return !(operator !=(panel_info));
  }
};

struct HWSessionConfig {
  LayerRect src_rect {};
  LayerRect dst_rect {};
  uint32_t buffer_count = 0;
  bool secure = false;
  uint32_t frame_rate = 0;
  LayerTransform transform;
  bool secure_camera = false;

  bool operator==(const HWSessionConfig& config) const {
    return (src_rect == config.src_rect &&
            dst_rect == config.dst_rect &&
            buffer_count == config.buffer_count &&
            secure == config.secure &&
            frame_rate == config.frame_rate &&
            transform == config.transform &&
            secure_camera == config.secure_camera);
  }

  bool operator!=(const HWSessionConfig& config) const {
    return !operator==(config);
  }
};

struct HWRotateInfo {
  int pipe_id = -1;  // Not actual pipe id, but the relative DMA id
  int writeback_id = -1;  // Writeback block id, but this is the same as DMA id
  LayerRect src_roi {};  // Source crop of each split
  LayerRect dst_roi {};  // Destination crop of each split
  bool valid = false;
  int rotate_id = -1;  // Actual rotator session id with driver
};

struct HWRotatorSession {
  HWRotateInfo hw_rotate_info[kMaxRotatePerLayer] {};
  uint32_t hw_block_count = 0;  // number of rotator hw blocks used by rotator session
  int session_id = -1;  // A handle with Session Manager
  HWSessionConfig hw_session_config {};
  LayerBuffer input_buffer {};  // Input to rotator
  LayerBuffer output_buffer {};  // Output of rotator, crop width and stride are same
  float input_compression = 1.0f;
  float output_compression = 1.0f;
  bool is_buffer_cached = false;
};

struct HWScaleLutInfo {
  uint32_t dir_lut_size = 0;
  uint32_t cir_lut_size = 0;
  uint32_t sep_lut_size = 0;
  uint64_t dir_lut = 0;
  uint64_t cir_lut = 0;
  uint64_t sep_lut = 0;
};

struct HWDetailEnhanceData : DisplayDetailEnhancerData {
  uint16_t prec_shift = 0;
  int16_t adjust_a[MAX_DETAIL_ENHANCE_CURVE] = {0};
  int16_t adjust_b[MAX_DETAIL_ENHANCE_CURVE] = {0};
  int16_t adjust_c[MAX_DETAIL_ENHANCE_CURVE] = {0};
};

struct HWPixelExtension {
  int32_t extension = 0;  // Number of pixels extension in left, right, top and bottom directions
                          // for all color components. This pixel value for each color component
                          // should be sum of fetch and repeat pixels.

  int32_t overfetch = 0;  // Number of pixels need to be overfetched in left, right, top and bottom
                          // directions from source image for scaling.

  int32_t repeat = 0;     // Number of pixels need to be repeated in left, right, top and bottom
                          // directions for scaling.
};

struct HWPlane {
  int32_t init_phase_x = 0;
  int32_t phase_step_x = 0;
  int32_t init_phase_y = 0;
  int32_t phase_step_y = 0;
  HWPixelExtension left {};
  HWPixelExtension top {};
  HWPixelExtension right {};
  HWPixelExtension bottom {};
  uint32_t roi_width = 0;
  int32_t preload_x = 0;
  int32_t preload_y = 0;
  uint32_t src_width = 0;
  uint32_t src_height = 0;
};

struct HWScaleData {
  struct enable {
    uint8_t scale = 0;
    uint8_t direction_detection = 0;
    uint8_t detail_enhance = 0;
  } enable;
  uint32_t dst_width = 0;
  uint32_t dst_height = 0;
  HWPlane plane[MAX_PLANES] {};
  // scale_v2_data fields
  ScalingFilterConfig y_rgb_filter_cfg = kFilterEdgeDirected;
  ScalingFilterConfig uv_filter_cfg = kFilterEdgeDirected;
  HWAlphaInterpolation alpha_filter_cfg = kInterpolationPixelRepeat;
  HWBlendingFilter blend_cfg = kBlendFilterCircular;

  struct lut_flags {
    uint8_t lut_swap = 0;
    uint8_t lut_dir_wr = 0;
    uint8_t lut_y_cir_wr = 0;
    uint8_t lut_uv_cir_wr = 0;
    uint8_t lut_y_sep_wr = 0;
    uint8_t lut_uv_sep_wr = 0;
  } lut_flag;

  uint32_t dir_lut_idx = 0;
  /* for Y(RGB) and UV planes*/
  uint32_t y_rgb_cir_lut_idx = 0;
  uint32_t uv_cir_lut_idx = 0;
  uint32_t y_rgb_sep_lut_idx = 0;
  uint32_t uv_sep_lut_idx = 0;
  HWDetailEnhanceData detail_enhance {};
};

struct HWDestScaleInfo {
  uint32_t mixer_width = 0;
  uint32_t mixer_height = 0;
  bool scale_update = false;
  HWScaleData scale_data = {};
  LayerRect panel_roi = {};
};

typedef std::map<uint32_t, HWDestScaleInfo *> DestScaleInfoMap;

struct HWAVRInfo {
  bool enable = false;                // Flag to Enable AVR feature
  HWAVRModes mode = kContinuousMode;  // Specifies the AVR mode
};

struct HWPipeInfo {
  uint8_t rect = 255;
  uint32_t pipe_id = 0;
  HWSubBlockType sub_block_type = kHWSubBlockMax;
  LayerRect src_roi {};
  LayerRect dst_roi {};
  uint8_t horizontal_decimation = 0;
  uint8_t vertical_decimation = 0;
  HWScaleData scale_data {};
  uint32_t z_order = 0;
  uint8_t flags = 0;
  bool valid = false;
};

struct HWLayerConfig {
  HWPipeInfo left_pipe {};           // pipe for left side of output
  HWPipeInfo right_pipe {};          // pipe for right side of output
  HWRotatorSession hw_rotator_session {};
  float compression = 1.0f;
};

struct HWHDRLayerInfo {
  enum HDROperation {
    kNoOp,   // No-op.
    kSet,    // Sets the HDR MetaData - Start of HDR
    kReset,  // resets the previously set HDR Metadata, End of HDR
  };

  int32_t layer_index = -1;
  HDROperation operation = kNoOp;
};

struct HWLayersInfo {
  LayerStack *stack = NULL;        // Input layer stack. Set by the caller.
  uint32_t app_layer_count = 0;    // Total number of app layers. Must not be 0.
  uint32_t gpu_target_index = 0;   // GPU target layer index. 0 if not present.

  std::vector<Layer> hw_layers = {};  // Layers which need to be programmed on the HW

  uint32_t index[kMaxSDELayers] = {};   // Indexes of the layers from the layer stack which need to
                                        // be programmed on hardware.
  uint32_t roi_index[kMaxSDELayers] = {0};  // Stores the ROI index where the layers are visible.

  int sync_handle = -1;         // Release fence id for current draw cycle.
  int set_idle_time_ms = -1;    // Set idle time to the new specified value.
                                //    -1 indicates no change in idle time since last set value.

  std::vector<LayerRect> left_frame_roi = {};   // Left ROI.
  std::vector<LayerRect> right_frame_roi = {};  // Right ROI.
  LayerRect partial_fb_roi = {};   // Damaged area in framebuffer.

  bool roi_split = false;          // Indicates separated left and right ROI

  bool use_hw_cursor = false;      // Indicates that HWCursor pipe needs to be used for cursor layer
  DestScaleInfoMap dest_scale_info_map = {};
  HWHDRLayerInfo hdr_layer_info = {};
  Handle pvt_data = NULL;   // Private data used by sdm extension only.
};

struct HWLayers {
  HWLayersInfo info {};
  HWLayerConfig config[kMaxSDELayers] {};
  float output_compression = 1.0f;
  uint32_t bandwidth = 0;
  uint32_t clock = 0;
  HWAVRInfo hw_avr_info = {};
};

struct HWDisplayAttributes : DisplayConfigVariableInfo {
  bool is_device_split = false;
  uint32_t v_front_porch = 0;  //!< Vertical front porch of panel
  uint32_t v_back_porch = 0;   //!< Vertical back porch of panel
  uint32_t v_pulse_width = 0;  //!< Vertical pulse width of panel
  uint32_t h_total = 0;        //!< Total width of panel (hActive + hFP + hBP + hPulseWidth)
  uint32_t v_total = 0;        //!< Total height of panel (vActive + vFP + vBP + vPulseWidth)
  std::bitset<32> s3d_config {}; //!< Stores the bit mask of S3D modes

  bool operator !=(const HWDisplayAttributes &display_attributes) {
    return ((is_device_split != display_attributes.is_device_split) ||
            (x_pixels != display_attributes.x_pixels) ||
            (y_pixels != display_attributes.y_pixels) ||
            (x_dpi != display_attributes.x_dpi) ||
            (y_dpi != display_attributes.y_dpi) ||
            (fps != display_attributes.fps) ||
            (vsync_period_ns != display_attributes.vsync_period_ns) ||
            (v_front_porch != display_attributes.v_front_porch) ||
            (v_back_porch != display_attributes.v_back_porch) ||
            (v_pulse_width != display_attributes.v_pulse_width) ||
            (h_total != display_attributes.h_total) ||
            (is_yuv != display_attributes.is_yuv));
  }

  bool operator ==(const HWDisplayAttributes &display_attributes) {
    return !(operator !=(display_attributes));
  }
};

struct HWMixerAttributes {
  uint32_t width = 0;                                  // Layer mixer width
  uint32_t height = 0;                                 // Layer mixer height
  uint32_t split_left = 0;
  LayerBufferFormat output_format = kFormatRGB101010;  // Layer mixer output format

  bool operator !=(const HWMixerAttributes &mixer_attributes) {
    return ((width != mixer_attributes.width) ||
            (height != mixer_attributes.height) ||
            (output_format != mixer_attributes.output_format) ||
            (split_left != mixer_attributes.split_left));
  }

  bool operator ==(const HWMixerAttributes &mixer_attributes) {
    return !(operator !=(mixer_attributes));
  }

  bool IsValid() {
    return (width > 0 && height > 0);
  }
};

}  // namespace sdm

#endif  // __HW_INFO_TYPES_H__
<|MERGE_RESOLUTION|>--- conflicted
+++ resolved
@@ -1,9 +1,5 @@
 /*
-<<<<<<< HEAD
-* Copyright (c) 2015-2017, 2018 The Linux Foundation. All rights reserved.
-=======
 * Copyright (c) 2015-2018, The Linux Foundation. All rights reserved.
->>>>>>> c38e735b
 *
 * Redistribution and use in source and binary forms, with or without modification, are permitted
 * provided that the following conditions are met:
