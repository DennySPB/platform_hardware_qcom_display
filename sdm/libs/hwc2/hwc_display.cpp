--- conflicted
+++ resolved
@@ -367,10 +367,6 @@
       layer_stack_.flags.skip_present = true;
     }
 
-<<<<<<< HEAD
-=======
-
->>>>>>> 6fe11ed7
     if (hwc_layer->GetClientRequestedCompositionType() == HWC2::Composition::Cursor) {
       // Currently we support only one HWCursor & only at top most z-order
       if ((*layer_set_.rbegin())->GetId() == hwc_layer->GetId()) {
