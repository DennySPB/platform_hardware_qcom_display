--- conflicted
+++ resolved
@@ -42,15 +42,9 @@
 class DisplayNull : public DisplayInterface {
  public:
   virtual ~DisplayNull() { }
-<<<<<<< HEAD
   virtual DisplayError Init();
   virtual DisplayError GetMixerResolution(uint32_t *width, uint32_t *height);
-=======
-  virtual DisplayError Commit(LayerStack *layer_stack);
-  virtual DisplayError GetDisplayState(DisplayState *state);
-  virtual DisplayError SetDisplayState(DisplayState state, int *release_fence);
-  virtual DisplayError SetFrameBufferConfig(const DisplayConfigVariableInfo &variable_info);
->>>>>>> edf26de0
+
   virtual DisplayError GetFrameBufferConfig(DisplayConfigVariableInfo *variable_info);
   virtual DisplayError GetConfig(uint32_t index, DisplayConfigVariableInfo *disp_attr);
   virtual DisplayError GetConfig(DisplayConfigFixedInfo *fixed_info);
@@ -65,7 +59,7 @@
 
   MAKE_NO_OP(Commit(LayerStack *))
   MAKE_NO_OP(GetDisplayState(DisplayState *))
-  MAKE_NO_OP(SetDisplayState(DisplayState))
+  MAKE_NO_OP(SetDisplayState(DisplayState, int*))
   MAKE_NO_OP(SetFrameBufferConfig(const DisplayConfigVariableInfo &))
   MAKE_NO_OP(Flush())
   MAKE_NO_OP(GetVSyncState(bool *))
@@ -107,7 +101,7 @@
  public:
   virtual DisplayError Commit(LayerStack *layer_stack);
   virtual DisplayError GetDisplayState(DisplayState *state);
-  virtual DisplayError SetDisplayState(DisplayState state);
+  virtual DisplayError SetDisplayState(DisplayState state, int *release_fence);
   virtual DisplayError SetFrameBufferConfig(const DisplayConfigVariableInfo &variable_info);
   virtual DisplayError GetFrameBufferConfig(DisplayConfigVariableInfo *variable_info);
   void SetActive(bool active) { active_ = active; }
