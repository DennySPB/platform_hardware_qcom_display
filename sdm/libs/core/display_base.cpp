--- conflicted
+++ resolved
@@ -1,9 +1,5 @@
 /*
-<<<<<<< HEAD
 * Copyright (c) 2014-2019, The Linux Foundation. All rights reserved.
-=======
-* Copyright (c) 2014 - 2019, The Linux Foundation. All rights reserved.
->>>>>>> 842dabec
 *
 * Redistribution and use in source and binary forms, with or without modification, are permitted
 * provided that the following conditions are met:
