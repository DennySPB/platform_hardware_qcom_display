/*
* Copyright (c) 2014 - 2015, The Linux Foundation. All rights reserved.
*
* Redistribution and use in source and binary forms, with or without modification, are permitted
* provided that the following conditions are met:
*    * Redistributions of source code must retain the above copyright notice, this list of
*      conditions and the following disclaimer.
*    * Redistributions in binary form must reproduce the above copyright notice, this list of
*      conditions and the following disclaimer in the documentation and/or other materials provided
*      with the distribution.
*    * Neither the name of The Linux Foundation nor the names of its contributors may be used to
*      endorse or promote products derived from this software without specific prior written
*      permission.
*
* THIS SOFTWARE IS PROVIDED "AS IS" AND ANY EXPRESS OR IMPLIED WARRANTIES, INCLUDING, BUT NOT
* LIMITED TO, THE IMPLIED WARRANTIES OF MERCHANTABILITY, FITNESS FOR A PARTICULAR PURPOSE AND
* NON-INFRINGEMENT ARE DISCLAIMED.  IN NO EVENT SHALL THE COPYRIGHT OWNER OR CONTRIBUTORS BE LIABLE
* FOR ANY DIRECT, INDIRECT, INCIDENTAL, SPECIAL, EXEMPLARY, OR CONSEQUENTIAL DAMAGES (INCLUDING,
* BUT NOT LIMITED TO, PROCUREMENT OF SUBSTITUTE GOODS OR SERVICES; LOSS OF USE, DATA, OR PROFITS;
* OR BUSINESS INTERRUPTION) HOWEVER CAUSED AND ON ANY THEORY OF LIABILITY, WHETHER IN CONTRACT,
* STRICT LIABILITY, OR TORT (INCLUDING NEGLIGENCE OR OTHERWISE) ARISING IN ANY WAY OUT OF THE USE
* OF THIS SOFTWARE, EVEN IF ADVISED OF THE POSSIBILITY OF SUCH DAMAGE.
*/

#include <utils/constants.h>
#include <utils/debug.h>

#include "display_primary.h"
#include "hw_interface.h"
#include "hw_info_interface.h"
#include "fb/hw_primary.h"

#define __CLASS__ "DisplayPrimary"

namespace sdm {

DisplayPrimary::DisplayPrimary(DisplayEventHandler *event_handler, HWInfoInterface *hw_info_intf,
                               BufferSyncHandler *buffer_sync_handler, CompManager *comp_manager,
                               RotatorInterface *rotator_intf)
  : DisplayBase(kPrimary, event_handler, kDevicePrimary, buffer_sync_handler, comp_manager,
                rotator_intf, hw_info_intf) {
}

DisplayError DisplayPrimary::Init() {
  SCOPE_LOCK(locker_);

  DisplayError error = HWPrimary::Create(&hw_intf_, hw_info_intf_,
                                         DisplayBase::buffer_sync_handler_, this);

  if (error != kErrorNone) {
    return error;
  }

  error = DisplayBase::Init();
  if (error != kErrorNone) {
    HWPrimary::Destroy(hw_intf_);
    return error;
  }

  // Idle fallback feature is supported only for video mode panel.
  if (hw_panel_info_.mode == kModeVideo) {
    hw_intf_->SetIdleTimeoutMs(Debug::GetIdleTimeoutMs());
  }

  if (hw_panel_info_.mode == kModeCommand && Debug::IsVideoModeEnabled()) {
    error = hw_intf_->SetDisplayMode(kModeVideo);
    if (error != kErrorNone) {
      DLOGW("Retaining current display mode. Current = %d, Requested = %d", hw_panel_info_.mode,
            kModeVideo);
    }
  }

  return error;
}

DisplayError DisplayPrimary::Deinit() {
  SCOPE_LOCK(locker_);

  DisplayError error = DisplayBase::Deinit();
  HWPrimary::Destroy(hw_intf_);

  return error;
}

DisplayError DisplayPrimary::Prepare(LayerStack *layer_stack) {
  SCOPE_LOCK(locker_);
  return DisplayBase::Prepare(layer_stack);
}

DisplayError DisplayPrimary::Commit(LayerStack *layer_stack) {
  SCOPE_LOCK(locker_);
  DisplayError error = kErrorNone;
  HWPanelInfo panel_info;
  HWDisplayAttributes display_attributes;
  uint32_t active_index = 0;

  error = DisplayBase::Commit(layer_stack);
  if (error != kErrorNone) {
    return error;
  }

  hw_intf_->GetHWPanelInfo(&panel_info);
  hw_intf_->GetActiveConfig(&active_index);
  hw_intf_->GetDisplayAttributes(active_index, &display_attributes);

  if (panel_info != hw_panel_info_) {
<<<<<<< HEAD
    comp_manager_->ReconfigureDisplay(display_comp_ctx_, display_attributes, panel_info);
=======
    error = comp_manager_->ReconfigureDisplay(display_comp_ctx_, display_attributes, panel_info);
>>>>>>> aa18fa07
    hw_panel_info_ = panel_info;
  }

  return error;
}

DisplayError DisplayPrimary::Flush() {
  SCOPE_LOCK(locker_);
  return DisplayBase::Flush();
}

DisplayError DisplayPrimary::GetDisplayState(DisplayState *state) {
  SCOPE_LOCK(locker_);
  return DisplayBase::GetDisplayState(state);
}

DisplayError DisplayPrimary::GetNumVariableInfoConfigs(uint32_t *count) {
  SCOPE_LOCK(locker_);
  return DisplayBase::GetNumVariableInfoConfigs(count);
}

DisplayError DisplayPrimary::GetConfig(uint32_t index, DisplayConfigVariableInfo *variable_info) {
  SCOPE_LOCK(locker_);
  return DisplayBase::GetConfig(index, variable_info);
}

DisplayError DisplayPrimary::GetActiveConfig(uint32_t *index) {
  SCOPE_LOCK(locker_);
  return DisplayBase::GetActiveConfig(index);
}

DisplayError DisplayPrimary::GetVSyncState(bool *enabled) {
  SCOPE_LOCK(locker_);
  return DisplayBase::GetVSyncState(enabled);
}

bool DisplayPrimary::IsUnderscanSupported() {
  SCOPE_LOCK(locker_);
  return DisplayBase::IsUnderscanSupported();
}

DisplayError DisplayPrimary::SetDisplayState(DisplayState state) {
  SCOPE_LOCK(locker_);
  return DisplayBase::SetDisplayState(state);
}

DisplayError DisplayPrimary::SetActiveConfig(DisplayConfigVariableInfo *variable_info) {
  SCOPE_LOCK(locker_);
  return kErrorNotSupported;
}

DisplayError DisplayPrimary::SetActiveConfig(uint32_t index) {
  SCOPE_LOCK(locker_);
  return DisplayBase::SetActiveConfig(index);
}

DisplayError DisplayPrimary::SetVSyncState(bool enable) {
  SCOPE_LOCK(locker_);
  DisplayError error = kErrorNone;
  if (vsync_enable_ != enable) {
    error = hw_intf_->SetVSyncState(enable);
    if (error == kErrorNone) {
      vsync_enable_ = enable;
    }
  }

  return error;
}

void DisplayPrimary::SetIdleTimeoutMs(uint32_t timeout_ms) {
  SCOPE_LOCK(locker_);
  // Idle fallback feature is supported only for video mode panel.
  if (hw_panel_info_.mode == kModeVideo) {
    hw_intf_->SetIdleTimeoutMs(timeout_ms);
  }
}

DisplayError DisplayPrimary::SetMaxMixerStages(uint32_t max_mixer_stages) {
  SCOPE_LOCK(locker_);
  return DisplayBase::SetMaxMixerStages(max_mixer_stages);
}

DisplayError DisplayPrimary::SetDisplayMode(uint32_t mode) {
  SCOPE_LOCK(locker_);
  DisplayError error = kErrorNone;
  HWDisplayMode hw_display_mode = kModeDefault;

  if (state_ != kStateOn) {
    DLOGW("Invalid display state = %d. Panel must be on.", state_);
    return kErrorNotSupported;
  }

  switch (mode) {
  case kModeVideo:
    hw_display_mode = kModeVideo;
    break;
  case kModeCommand:
    hw_display_mode = kModeCommand;
    break;
  default:
    DLOGW("Invalid panel mode parameters. Requested = %d", mode);
    return kErrorParameters;
  }

  if (hw_display_mode == hw_panel_info_.mode) {
    DLOGW("Same display mode requested. Current = %d, Requested = %d", hw_panel_info_.mode,
          hw_display_mode);
    return kErrorNone;
  }

  error = hw_intf_->SetDisplayMode(hw_display_mode);
  if (error != kErrorNone) {
    DLOGW("Retaining current display mode. Current = %d, Requested = %d", hw_panel_info_.mode,
          hw_display_mode);
    return error;
  }

  // Disable PU if the previous PU state is on when switching to video mode, and re-enable PU when
  // switching back to command mode.
  bool toggle_partial_update = !(hw_display_mode == kModeVideo);
  if (partial_update_control_) {
    comp_manager_->ControlPartialUpdate(display_comp_ctx_, toggle_partial_update);
  }

  if (hw_display_mode == kModeVideo) {
    hw_intf_->SetIdleTimeoutMs(Debug::GetIdleTimeoutMs());
  } else if (hw_display_mode == kModeCommand) {
    hw_intf_->SetIdleTimeoutMs(0);
  }

  return error;
}

DisplayError DisplayPrimary::SetPanelBrightness(int level) {
  SCOPE_LOCK(locker_);
  return hw_intf_->SetPanelBrightness(level);
}

DisplayError DisplayPrimary::IsScalingValid(const LayerRect &crop, const LayerRect &dst,
                                            bool rotate90) {
  SCOPE_LOCK(locker_);
  return DisplayBase::IsScalingValid(crop, dst, rotate90);
}

DisplayError DisplayPrimary::SetRefreshRate(uint32_t refresh_rate) {
  SCOPE_LOCK(locker_);

  if (!hw_panel_info_.dynamic_fps) {
    DLOGW("Dynamic fps feature is not supported");
    return kErrorNotSupported;
  }

  if (refresh_rate > hw_panel_info_.max_fps) {
    refresh_rate = hw_panel_info_.max_fps;
  } else if (refresh_rate < hw_panel_info_.min_fps) {
    refresh_rate = hw_panel_info_.min_fps;
  }

  return hw_intf_->SetRefreshRate(refresh_rate);
}

void DisplayPrimary::AppendDump(char *buffer, uint32_t length) {
  SCOPE_LOCK(locker_);
  DisplayBase::AppendDump(buffer, length);
}

DisplayError DisplayPrimary::VSync(int64_t timestamp) {
  if (vsync_enable_) {
    DisplayEventVSync vsync;
    vsync.timestamp = timestamp;
    event_handler_->VSync(vsync);
  }

  return kErrorNone;
}

DisplayError DisplayPrimary::SetCursorPosition(int x, int y) {
  SCOPE_LOCK(locker_);
  return DisplayBase::SetCursorPosition(x, y);
}

DisplayError DisplayPrimary::Blank(bool blank) {
  SCOPE_LOCK(locker_);
  return kErrorNone;
}

void DisplayPrimary::IdleTimeout() {
  if (event_handler_->Refresh() == kErrorNone) {
    comp_manager_->ProcessIdleTimeout(display_comp_ctx_);
  }
}

void DisplayPrimary::ThermalEvent(int64_t thermal_level) {
  SCOPE_LOCK(locker_);
  comp_manager_->ProcessThermalEvent(display_comp_ctx_, thermal_level);
}

}  // namespace sdm
<|MERGE_RESOLUTION|>--- conflicted
+++ resolved
@@ -104,11 +104,7 @@
   hw_intf_->GetDisplayAttributes(active_index, &display_attributes);
 
   if (panel_info != hw_panel_info_) {
-<<<<<<< HEAD
-    comp_manager_->ReconfigureDisplay(display_comp_ctx_, display_attributes, panel_info);
-=======
     error = comp_manager_->ReconfigureDisplay(display_comp_ctx_, display_attributes, panel_info);
->>>>>>> aa18fa07
     hw_panel_info_ = panel_info;
   }
 
