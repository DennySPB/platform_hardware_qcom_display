--- conflicted
+++ resolved
@@ -134,18 +134,6 @@
     return err;
 }
 
-<<<<<<< HEAD
-}; //namespace
-
-// ----------------------------------------------------------------------------
-// Screen refresh for native daemons linking dynamically to libqdutils
-// ----------------------------------------------------------------------------
-extern "C" int refreshScreen() {
-    int ret = 0;
-    ret = screenRefresh();
-    return ret;
-}
-=======
 int setSecondaryDisplayStatus(int dpy, uint32_t status) {
     status_t err = (status_t) FAILED_TRANSACTION;
     sp<IQService> binder = getBinder();
@@ -165,4 +153,12 @@
 }
 
 }; //namespace
->>>>>>> 33888f5b
+
+// ----------------------------------------------------------------------------
+// Screen refresh for native daemons linking dynamically to libqdutils
+// ----------------------------------------------------------------------------
+extern "C" int refreshScreen() {
+    int ret = 0;
+    ret = screenRefresh();
+    return ret;
+}