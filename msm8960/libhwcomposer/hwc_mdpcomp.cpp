--- conflicted
+++ resolved
@@ -342,10 +342,6 @@
 }
 
 bool MDPComp::isFrameDoable(hwc_context_t *ctx) {
-<<<<<<< HEAD
-    bool ret = true;
-=======
->>>>>>> 25016fd2
     const int numAppLayers = ctx->listStats[mDpy].numAppLayers;
     bool ret = true;
 
